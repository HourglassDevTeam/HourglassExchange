use crate::OrderType::Cancel;
/// # Backtest Example Documentation
///
/// This code demonstrates how to run a local `HourglassExchange` using simulated market data.
/// The exchange communicates with a client that issues commands to simulate market events and
/// handles trading operations.
///
/// ## Overview
///
/// The main components involved in this code:
/// - **HourglassExchange**: Simulates market events and manages trading data.
/// - **HourglassClient**: Communicates with the exchange, sending commands and receiving market data.
/// - **ClickHouseClient**: Provides access to historical market data stored in a ClickHouse database.
///
/// The code runs in a loop where the client triggers the exchange to simulate the next market event
/// and processes the received data.
///
/// ## Components:
///
/// 1. **Channels for Communication**
///    The code sets up three channels to facilitate communication between components:
///    - `event_hourglass_tx`, `event_hourglass_rx`: Used to send and receive events from the exchange.
///    - `request_tx`, `request_rx`: Used by the client to send requests to the exchange.
///    - `market_tx`, `market_rx`: Used to send market data from the exchange to the client.
///
/// 2. **Client Initialization**
///    The `HourglassClient` is initialized with `request_tx` and `market_rx`, allowing it to send commands to the
///    exchange and listen for market events. It will later interact with the exchange by sending commands like `let_it_roll`.
///
/// 3. **Account Setup**
///    The `HourglassAccount` is created and wrapped in an `Arc<Mutex>` to allow safe concurrent access.
///    - The account is initialized with configurations, positions, balances, and an order book.
///    - The `single_level_order_books` hashmap stores bid/ask data for instruments like `ETH/USDT`.
///
/// 4. **ClickHouseClient and Market Data Source**
///    The `ClickHouseClient` is used to fetch historical market data from a ClickHouse database.
///    The data source for the exchange is set to a backtest mode where it reads data from ClickHouse using a cursor.
///
/// 5. **HourglassExchange Initialization**
///    The exchange is initialized using a builder pattern:
///    - `event_hourglass_rx` receives client commands.
///    - `account` stores the current state of the trading account.
///    - `data_source` provides the market data from ClickHouse for backtesting.
///    - `market_event_tx` is used to send market events to the client.
///
/// 6. **Running the Exchange**
///    The exchange is run locally using `tokio::spawn(hourglass_exchange.start())`, which listens for events such as
///    market data requests or trading operations.
///
/// 7. **Client-Exchange Interaction Loop**
///    In the main loop:
///    - The client calls `let_it_roll()` to trigger the exchange to process the next market event.
///    - The client then listens for the next piece of market data using `listen_for_market_data()`.
///    - If market data is received, it is processed (in this case, printed out).
///
/// ## Usage
///
/// This code is designed to run within a Tokio runtime, and the exchange operates in an asynchronous manner.
/// To run the backtest:
///
/// 1. Make sure that you have ClickHouse running and that the required data is available in the specified table.
/// 2. Use this code as an entry point to simulate market data and test trading strategies.
///
/// ```sh
/// cargo run --example backtest_example
/// ```
///
/// ## Example Output
/// ```
/// Successfully connected to the ClickHouse server.
/// Constructed query SELECT exchange, symbol, side, price, timestamp, amount FROM binance_futures_trades.binance_futures_trades_union_2024_05_05 ORDER BY timestamp DESC
/// Sent LetItRoll command successfully
/// Received market data: MarketTrade { symbol: "ETH/USDT", side: "buy", price: 16305.0, amount: 0.5 }
/// ```
///
/// ## Notes
///
/// - The `let_it_roll()` function triggers the next market data to be processed.
/// - The client listens for market data and processes it as needed.
/// - The ClickHouse client is responsible for fetching historical data and providing it to the exchange.
use dashmap::DashMap;
use hourglass::{
    common::{
        account_positions::{exited_positions::AccountExitedPositions, AccountPositions, PositionDirectionMode, PositionMarginMode},
        instrument::{kind::InstrumentKind, Instrument},
        order::{
            identification::{client_order_id::ClientOrderId, OrderId},
            order_instructions::OrderInstruction,
            states::{request_cancel::RequestCancel, request_open::RequestOpen},
            Order,
        }
        ,
        token::Token,
        Side,
    },
    hourglass::{
        account::{
            account_config::{AccountConfig, CommissionLevel, HourglassMode, MarginMode},
            account_latency::{AccountLatency, FluctuationMode},
            account_orders::AccountOrders,
            HourglassAccount,
        },
        clickhouse_api::{
            datatype::{clickhouse_trade_data::MarketTrade, single_level_order_book::SingleLevelOrderBook},
            queries_operations::ClickHouseClient,
        },
        hourglass_client_local_mode::HourglassClient,
        DataSource, HourglassExchange,
    },
    ClientExecution, Exchange,
};
use std::{
    collections::HashMap,
    sync::{atomic::AtomicI64, Arc},
};
use tokio::sync::{mpsc, Mutex, RwLock};
use uuid::Uuid;

#[tokio::main]
async fn main()
{
    // create the channels
    let (account_event_tx, _account_event_rx) = mpsc::unbounded_channel();
    let (client_event_tx, client_event_rx) = mpsc::unbounded_channel();
    let (market_event_tx, market_event_rx) = mpsc::unbounded_channel();

    #[allow(unused)]
    let mut hourglass_client = HourglassClient { client_event_tx: client_event_tx.clone(),
                                                 market_event_rx };

    // Creating initial positions with the updated structure
    let positions = AccountPositions::init();
    let closed_positions = AccountExitedPositions::init();

    let mut single_level_order_books = HashMap::new();

    // FIXME mechanism to be updated to update `single_level_order_books` in
    single_level_order_books.insert(Instrument { base: Token::new("ETH".to_string()),
                                                 quote: Token::new("USDT".to_string()),
                                                 kind: InstrumentKind::Perpetual },
                                    SingleLevelOrderBook { latest_bid: 16305.0,
                                                           latest_ask: 16499.0,
                                                           latest_price: 0.0 });

    let hourglass_account_config = AccountConfig { margin_mode: MarginMode::SingleCurrencyMargin,
                                                   global_position_direction_mode: PositionDirectionMode::Net,
                                                   global_position_margin_mode: PositionMarginMode::Cross,
                                                   commission_level: CommissionLevel::Lv1,
                                                   funding_rate: 0.0,
                                                   global_leverage_rate: 1.0,
                                                   fees_book: HashMap::new(),
                                                   execution_mode: HourglassMode::Backtest,
                                                   max_price_deviation: 0.05,
                                                   lazy_account_positions: false,
                                                   liquidation_threshold: 0.9 };

    // initialise the tokens possibly to be traded
    let mut instruments: Vec<Instrument> = vec![];

    // initialise 1000PEPEUSDT
    instruments.push(Instrument { base: Token::from("1000PEPE"),
                                  quote: Token::from("USDT"),
                                  kind: InstrumentKind::Perpetual });

    // initialise 1000FLOKIUSDT
    instruments.push(Instrument { base: Token::from("1000FLOKI"),
                                  quote: Token::from("USDT"),
                                  kind: InstrumentKind::Perpetual });

    // Instantiate HourglassAccount and wrap in Arc<Mutex> for shared access
    let account_arc = Arc::new(Mutex::new(HourglassAccount { current_session: Uuid::new_v4(),
                                                             machine_id: 0,
                                                             client_trade_counter: 0.into(),
                                                             exchange_timestamp: AtomicI64::new(0),
                                                             config: hourglass_account_config,
                                                             account_open_book: Arc::new(RwLock::new(AccountOrders::new(0, instruments, AccountLatency { fluctuation_mode: FluctuationMode::Sine,
                                                                                                                                                         maximum: 100,
                                                                                                                                                         minimum: 2,
                                                                                                                                                         current_value: 0 }).await)),
                                                             single_level_order_book: Arc::new(Mutex::new(single_level_order_books)),
                                                             balances: DashMap::new(),
                                                             positions,
                                                             exited_positions: closed_positions,
                                                             account_event_tx,
                                                             account_margin: Arc::new(Default::default()) }));

    // Sample cursor building
    let clickhouse_client = ClickHouseClient::new();
    let exchange = "binance";
    let instrument = "futures";
<<<<<<< HEAD
    let date = "2024_08_22";
    let cursor = clickhouse_client.cursor_unioned_public_trades(exchange, instrument, date).await.unwrap();
=======
    let date = "2024_05_05";
    let cursor = clickhouse_client.cursor_unioned_public_trades_for_test(exchange, instrument, date).await.unwrap();
>>>>>>> 71dfed48

    // Initialize and configure HourglassExchange
    let hourglass_exchange = HourglassExchange::builder().event_hourglass_rx(client_event_rx)
                                                         .account(account_arc.clone())
                                                         .data_source(DataSource::Backtest(cursor))
                                                         .market_event_tx(market_event_tx)
                                                         .initiate()
                                                         .expect("Failed to build HourglassExchange");

    // Running the exchange in local mode in tokio runtime
    tokio::spawn(hourglass_exchange.start());
    // hourglass_client.let_it_roll().await.unwrap();

    let mut tokens_to_be_deposited: Vec<(Token, f64)> = Vec::new();

    // Create the Token instance
    let usdt_token = Token::from("USDT");

    // Push the tuple (Token, f64) into the vector
    tokens_to_be_deposited.push((usdt_token, 100000.0));

    // deposit 70000 USDT
    let _ = hourglass_client.deposit_tokens(tokens_to_be_deposited).await;
    let balance = hourglass_client.fetch_balances().await.unwrap();
    println!("Balance updated after deposit: {:?}", balance);

    let mut order_counter: i64 = 0;

    loop {
        // Call next entry of data and handle potential errors
        if let Err(e) = hourglass_client.let_it_roll().await {
            eprintln!("Error executing LetItRoll: {:?}", e);
            break;
        }

        // Listen for market data
        if let Some(market_data) = hourglass_client.listen_for_market_data().await {
            // Process the market data NOTE to be implemented.
            order_counter += 1;

            order_parser(&hourglass_client, &market_data, order_counter, &mut account_event_rx).await;


            // Your logic for handling market_data & customised trading strategy goes here?
            println!("Processed market data: {:?}", market_data);
        }
        else {
            break
        }
    }
}

#[allow(warnings)]
#[derive(Clone)]
struct Ids
{
    cid: ClientOrderId,
    id: OrderId,
}


#[allow(unused)]
impl Ids
{
    fn new(cid: ClientOrderId, id: OrderId) -> Self
    {
        Self { cid, id }
    }
}

pub async fn order_parser(
    client: &HourglassClient,
    trade: &MarketTrade,
    order_counter: i64,
    account_rx: &mut mpsc::UnboundedReceiver<AccountEvent>
)
{
    match account_rx.recv().await {
        | Some(AccountEvent { kind: AccountEventKind::OrdersOpen(new_orders),
                   .. }) => {
            println!("{:?}", new_orders[0].);
        }
        | other => {}
    }

    match mock_up_strategy(trade) {
        | Some(operation) => {
            match operation {
                | OrderType::Open(monk_order) => {
                    let order = Order { instruction: monk_order.order_type,                                                 // 订单指令
                                        exchange: Exchange::Hourglass,                                                      // 交易所
                                        instrument: Instrument::from(("1000PEPE", "USDT", InstrumentKind::Perpetual)),  // 交易工具
                                        timestamp: 1649192400000000,                                                        // 生成的时候填客户端下单时间,NOTE 回测场景中之后会被加上一个随机延迟时间。
                                        cid: Some(ClientOrderId(format!("{} {}", "PEPEbuy{}".to_string(), order_counter))), // 客户端订单ID
                                        side: monk_order.side,                                                              // 买卖方向
                                        state: RequestOpen { reduce_only: false,
                                                             price: monk_order.price,
                                                             size: monk_order.size } };

                    let new_orders = client.open_orders(vec![order]).await;
                    println!("[test_3] : {:?}", new_orders);
                }
                | OrderType::Cancel => {
                    let order_cancel = Order { instruction: OrderInstruction::Cancel,
                                               exchange: Exchange::Hourglass,
                                               instrument: Instrument::from(("1000PEPE", "USDT", InstrumentKind::Perpetual)),
                                               timestamp: 1649192400000000, // 使用当前时间戳
                                               cid: Some(ClientOrderId(format!("{} {}", "PEPEbuy{}".to_string(), order_counter))),
                                               side: Side::Buy,
                                               state: RequestCancel::from(Some(ClientOrderId("PEPEbuy".to_string()))) }; // gotta be parsed from an OrderID rather than ClientOrderID

                    let cancelled = client.cancel_orders(vec![order_cancel]).await;

                    println!("[test_5] : {:?}", cancelled);
                }
            }
        }
        | None => {}
    }
}

pub fn mock_up_strategy(trade: &MarketTrade) -> Option<OrderType>
{
    // parse the trade price
    let trade_price = trade.price;
    // // parse the trade size
    // let trade_size = trade.amount;
    // // parse the trade side
    // let trade_side = Side::from(trade.side.to_string().parse().unwrap());
    // the strategy's handling logic goes here
    match trade_price {
        | px if px == 1000.0 => {
            let operation = OrderType::Open(MockOrder { order_type: OrderInstruction::Limit,
                                                        side: Side::Buy,
                                                        price: 999.0,
                                                        size: 10.0 });

            Some(operation)
        }
        | px if px == 1050.0 => {
            // let operation = OrderType::Open(MockOrder { order_type: OrderInstruction::Limit,
            //     side: Side::Buy,
            //     price: 999.0,
            //     size: 10.0 });

            Some(Cancel)
        }
        | _ => None,
    }
}

pub enum OrderType
{
    Open(MockOrder),
    Cancel,
}

pub struct MockOrder
{
    order_type: OrderInstruction,
    side: Side,
    price: f64,
    size: f64,
}<|MERGE_RESOLUTION|>--- conflicted
+++ resolved
@@ -188,13 +188,8 @@
     let clickhouse_client = ClickHouseClient::new();
     let exchange = "binance";
     let instrument = "futures";
-<<<<<<< HEAD
-    let date = "2024_08_22";
-    let cursor = clickhouse_client.cursor_unioned_public_trades(exchange, instrument, date).await.unwrap();
-=======
     let date = "2024_05_05";
     let cursor = clickhouse_client.cursor_unioned_public_trades_for_test(exchange, instrument, date).await.unwrap();
->>>>>>> 71dfed48
 
     // Initialize and configure HourglassExchange
     let hourglass_exchange = HourglassExchange::builder().event_hourglass_rx(client_event_rx)
