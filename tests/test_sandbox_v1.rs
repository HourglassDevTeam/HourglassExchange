--- conflicted
+++ resolved
@@ -195,17 +195,10 @@
         1.0,
     );
 
-<<<<<<< HEAD
-    println!("Sending order request via SandBoxClient : {:?}", open_request);
-    tokio::time::sleep(tokio::time::Duration::from_millis(50)).await;
-    let new_orders = client.open_orders(vec![open_request]).await;
-    println!("new_orders: {:?}", new_orders);
-=======
     println!("[test_3_open_limit_buy_order] : Sending order request via SandBoxClient : {:?}", open_request);
 
     let new_orders = client.open_orders(vec![open_request]).await;
     println!("[test_3_open_limit_buy_order]: {:?}", new_orders);
->>>>>>> ec7b62d6
     let expected_new_order = open_order(
         Instrument::from(("TEST_BASE", "TEST_QUOTE", InstrumentKind::Perpetual)),
         test_3_ids.cid.clone(),
@@ -217,14 +210,7 @@
     );
     println!("[test_3_open_limit_buy_order] : expected_new_order: {:?}", expected_new_order);
 
-<<<<<<< HEAD
-    assert_eq!(new_orders.len(), 1);
-
-    // NOTE buggy here
-    // assert_eq!(new_orders[0].as_ref().unwrap(), &expected_new_order);
-=======
     assert_eq!(new_orders[0].as_ref().unwrap().cid, expected_new_order.cid);
->>>>>>> ec7b62d6
     // //
     // // 使用实际的价格来确保一致性
     let current_px = 1.0;  // 与订单中的价格匹配
