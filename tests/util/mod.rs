use std::{
    collections::HashMap,
    sync::{atomic::AtomicI64, Arc, Weak},
    time::Duration,
};
use tokio::sync;
use tokio::sync::{mpsc, Mutex};
use tokio::time::timeout;
use uuid::Uuid;

use unilink_execution::common::order::states::cancelled::Cancelled;
use unilink_execution::common::order::states::request_cancel::RequestCancel;
use unilink_execution::sandbox::sandbox_client::SandBoxClientEvent;
use unilink_execution::sandbox::SandBoxExchange;
use unilink_execution::test_utils::{create_test_account, create_test_account_config};
use unilink_execution::{
    common::{
        balance::Balance
        ,
        instrument::{kind::InstrumentKind, Instrument},
        order::{
            identification::{client_order_id::ClientOrderId, OrderId},
            order_instructions::OrderInstruction,
            states::{open::Open, request_open::RequestOpen},
            Order, OrderRole,
        },
        position::AccountPositions,
        token::Token,
        Side,
    },
    sandbox::account::{
        account_latency::{AccountLatency, FluctuationMode},
        account_orders::AccountOrders,
        Account,
    },
    Exchange,
};
use unilink_execution::common::event::AccountEvent;

pub async fn run_sample_exchange(
    event_account_tx: mpsc::UnboundedSender<AccountEvent>,
    event_sandbox_rx: mpsc::UnboundedReceiver<SandBoxClientEvent>,
) {
    // 创建初始余额
    let mut balances = HashMap::new();
    let token1 = Token::from("TEST_BASE");
    let token2 = Token::from("TEST_QUOTE");
    balances.insert(token1.clone(), Balance::new(100.0, 50.0, 1.0));
    balances.insert(token2.clone(), Balance::new(200.0, 150.0, 1.0));

    // 创建初始持仓
    let positions = AccountPositions {
        margin_pos: Vec::new(),
        perpetual_pos: Vec::new(),
        futures_pos: Vec::new(),
        option_pos: Vec::new(),
    };


    // 创建 Account 实例，并将其包装在 Arc<Mutex<...>> 中
    let account_arc = Arc::new(Mutex::new(Account {
        current_session: Uuid::new_v4(),
        machine_id: 0,
        exchange_timestamp: AtomicI64::new(1234567),
        account_event_tx: event_account_tx,
        config: Arc::new(create_test_account_config()),
        orders: Arc::new(sync::RwLock::new(AccountOrders::new(0, vec![Instrument::from(("TEST_BASE", "TEST_QUOTE", InstrumentKind::Perpetual))], AccountLatency {
            fluctuation_mode: FluctuationMode::Sine,
            maximum: 0,
            minimum: 0,
            current_value: 0,
        }).await)),
        balances,
        positions,
    }));


    // 创建并初始化 SandBoxExchange
    let sandbox_exchange = SandBoxExchange::initiator()
<<<<<<< HEAD
        .event_sandbox_rx(event_simulated_rx)
        .account(account) // Pass the Account wrapped in Arc<Mutex<Account>>
        .initiate() // Use `initiate` instead of `build` for `SandBoxExchange`
=======
        .event_sandbox_rx(event_sandbox_rx)
        .account(account_arc)
        .initiate()
>>>>>>> ec7b62d6
        .expect("failed to build SandBoxExchange");
    println!("[run_default_exchange] : Sandbox exchange built successfully");

    sandbox_exchange.run_local().await;
    println!("[run_default_exchange] : Sandbox exchange run successfully on local mode.");
}

/// 设置延迟为50ms
#[allow(dead_code)]
pub fn latency_50ms() -> Duration {
    Duration::from_millis(50)
}

/// 设置交易手续费为0.5%
#[allow(dead_code)]
pub fn fees_50_percent() -> f64 {
    0.5
}


/// 定义沙箱交易所支持的Instrument
#[allow(dead_code)]
pub async fn initial_balances() ->HashMap<Token, Balance> {
    // 初始化账户余额
    let mut balances = HashMap::new();
    let token1 = Token::from("TEST_BASE");
    let token2 = Token::from("TEST_QUOTE");
    balances.insert(token1.clone(), Balance::new(100.0, 50.0, 1.0));
    balances.insert(token2.clone(), Balance::new(200.0, 150.0, 1.0));
    balances
}

/// 创建限价订单请求
pub fn order_request_limit<I>(
    instrument: I,
    cid: ClientOrderId,
    side: Side,
    price: f64,
    quantity: f64,
) -> Order<RequestOpen>
where
    I: Into<Instrument>,
{
    Order {
        kind: OrderInstruction::Limit,
        exchange: Exchange::SandBox,
        instrument: instrument.into(),
        timestamp: chrono::Utc::now().timestamp_millis(), // 使用当前时间戳
        cid,
        side,
        state: RequestOpen {
            reduce_only: false, // 假设创建的订单不是 reduce_only
            price,
            size: quantity,
        },
    }
}

/// 创建开放订单
pub fn open_order<I>(
    instrument: I,
    cid: ClientOrderId,
    id: OrderId,
    side: Side,
    price: f64,
    quantity: f64,
    filled: f64,
) -> Order<Open>
where
    I: Into<Instrument>,
{
    Order {
        kind: OrderInstruction::Limit,
        exchange: Exchange::SandBox,
        instrument: instrument.into(),
        timestamp: chrono::Utc::now().timestamp_millis(), // 使用当前时间戳
        cid,
        side,
        state: Open {
            id,
            price,
            size: quantity,
            filled_quantity: filled,
            order_role: OrderRole::Maker,
        },
    }
}

/// 创建订单取消请求
#[allow(dead_code)]
pub fn order_cancel_request<I, Id>(
    instrument: I,
    cid: ClientOrderId,
    side: Side,
    id: Id,
) -> Order<RequestCancel>
where
    I: Into<Instrument>,
    Id: Into<OrderId>,
{
    Order {
        kind: OrderInstruction::Cancel,
        exchange: Exchange::SandBox,
        instrument: instrument.into(),
        timestamp: chrono::Utc::now().timestamp_millis(), // 使用当前时间戳
        cid,
        side,
        state: RequestCancel::from(id),
    }
}

/// 创建取消的订单
#[allow(dead_code)]
pub fn order_cancelled<I, Id>(
    instrument: I,
    cid: ClientOrderId,
    side: Side,
    id: Id,
) -> Order<Cancelled>
where
    I: Into<Instrument>,
    Id: Into<OrderId>,
{
    Order {
        kind: OrderInstruction::Cancel,
        exchange: Exchange::SandBox,
        instrument: instrument.into(),
        timestamp: chrono::Utc::now().timestamp_millis(), // 使用当前时间戳
        cid,
        side,
        state: Cancelled::from(id),
    }
}<|MERGE_RESOLUTION|>--- conflicted
+++ resolved
@@ -77,21 +77,16 @@
 
     // 创建并初始化 SandBoxExchange
     let sandbox_exchange = SandBoxExchange::initiator()
-<<<<<<< HEAD
-        .event_sandbox_rx(event_simulated_rx)
-        .account(account) // Pass the Account wrapped in Arc<Mutex<Account>>
-        .initiate() // Use `initiate` instead of `build` for `SandBoxExchange`
-=======
         .event_sandbox_rx(event_sandbox_rx)
         .account(account_arc)
         .initiate()
->>>>>>> ec7b62d6
         .expect("failed to build SandBoxExchange");
     println!("[run_default_exchange] : Sandbox exchange built successfully");
 
     sandbox_exchange.run_local().await;
     println!("[run_default_exchange] : Sandbox exchange run successfully on local mode.");
 }
+
 
 /// 设置延迟为50ms
 #[allow(dead_code)]
