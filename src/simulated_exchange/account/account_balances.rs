use crate::common_skeleton::position::{BalancePositions, PositionMarginMode, PositionMode};
use std::{
    collections::HashMap,
    fmt::Debug,
    ops::{Deref, DerefMut},
    sync::{Arc, Weak},
};
use std::sync::Mutex;
use tokio::sync::RwLock;

use crate::{
    common_skeleton::{
        balance::{Balance, BalanceDelta, TokenBalance},
        datafeed::event::MarketEvent,
        event::{AccountEvent, AccountEventKind},
        instrument::{kind::InstrumentKind, Instrument},
        order::{Open, Order},
        token::Token,
        Side,
    },
    error::ExecutionError,
    simulated_exchange::{
        account::{account_config::MarginMode, Account},
        load_from_clickhouse::queries_operations::ClickhouseTrade,
    },
    ExchangeVariant,
};

#[derive(Clone, Debug)]
pub struct AccountBalances<Event>
where
    Event: Clone + Send + Sync + Debug + 'static + Ord + Ord,
{
    pub balance_map: HashMap<Token, Balance>,
    pub balance_positions: Arc<Mutex<BalancePositions>>,
    pub account_ref: Weak<RwLock<Account<Event>>>, // NOTE :如果不使用弱引用，可能会导致循环引用和内存泄漏。
}

impl<Event> PartialEq for AccountBalances<Event>
where
    Event: Clone + Send + Sync + Debug + 'static + Ord,
{
    fn eq(&self, other: &Self) -> bool {
        self.balance_map == other.balance_map
        // account_ref 是Weak<RwLock<>>，一般不会比较其内容
    }
}

impl<Event> AccountBalances<Event>
where
    Event: Clone + Send + Sync + Debug + 'static + Ord,
{
    /// 返回指定[`Token`]的[`Balance`]的引用。
    pub fn balance(&self, token: &Token) -> Result<&Balance, ExecutionError> {
        self.balance_map
            .get(token)
            .ok_or_else(|| ExecutionError::Simulated(format!("SimulatedExchange is not configured for Token: {token}")))
    }

    /// 返回指定[`Token`]的[`Balance`]的可变引用。
    pub fn balance_mut(&mut self, token: &Token) -> Result<&mut Balance, ExecutionError> {
        self.balance_map
            .get_mut(token)
            .ok_or_else(|| ExecutionError::Simulated(format!("SimulatedExchange is not configured for Token: {token}")))
    }

    /// Sets the account reference.
    pub fn set_account(&mut self, account: Arc<RwLock<Account<Event>>>) {
        self.account_ref = Arc::downgrade(&account);
    }

    /// 获取指定 [`InstrumentKind`] 的手续费。
    pub async fn get_fee(&self, instrument_kind: &InstrumentKind) -> Result<f64, ExecutionError> {
        if let Some(account) = self.account_ref.upgrade() {
            let account_read = account.read().await;
            let config_read = account_read.config.read().await;
            config_read
                .fees_book
                .get(instrument_kind)
                .cloned()
                .ok_or_else(|| ExecutionError::Simulated(format!("SimulatedExchange is not configured for InstrumentKind: {:?}", instrument_kind)))
        } else {
            Err(ExecutionError::Simulated("Account reference is not set".to_string()))
        }
    }

    // 异步方法来获取 Exchange 的 timestamp.
    pub async fn get_exchange_ts(&self) -> Result<i64, ExecutionError> {
        if let Some(account) = self.account_ref.upgrade() {
            let account_read = account.read().await;
            Ok(account_read.exchange_timestamp)
        } else {
            Err(ExecutionError::Simulated("Account reference is not set".to_string()))
        }
    }

    /// 获取所有[`Token`]的[`Balance`]。
    pub fn fetch_all(&self) -> Vec<TokenBalance> {
        self.balance_map.clone().into_iter().map(|(token, balance)| TokenBalance::new(token, balance)).collect()
    }

    /// 判断client是否有足够的可用[`Balance`]来执行[`Order<RequestOpen>`]。
    pub fn has_sufficient_available_balance(&self, token: &Token, required_balance: f64) -> Result<(), ExecutionError> {
        let available = self.balance(token)?.available;
        if available >= required_balance {
            Ok(())
        } else {
            Err(ExecutionError::InsufficientBalance(token.clone()))
        }
    }

    /// 判断Account的当前持仓模式。
    #[allow(dead_code)]
    async fn determine_position_mode(&self) -> Result<PositionMode, ExecutionError> {
        if let Some(account) = self.account_ref.upgrade() {
            let account_read = account.read().await;
            let config_read = account_read.config.read().await;
            Ok(config_read.position_mode.clone())
        } else {
            Err(ExecutionError::Simulated("[UniLink_Execution] : Account reference is not set".to_string()))
        }
    }

    /// 判断Account的当前保证金模式。
    #[allow(dead_code)]
    async fn determine_margin_mode(&self) -> Result<MarginMode, ExecutionError> {
        if let Some(account) = self.account_ref.upgrade() {
            let account_read = account.read().await;
            let config_read = account_read.config.read().await;
            Ok(config_read.margin_mode.clone())
        } else {
            Err(ExecutionError::Simulated("[UniLink_Execution] : Account reference is not set".to_string()))
        }
    }

    /// Check if there is already some position of this instrument in the AccountPositions
    /// need to determine InstrumentKind from the open order first as position types vary
    pub async fn any_position_open(&self, open: &Order<Open>) -> Result<bool, ExecutionError> {
        if let Some(account) = self.account_ref.upgrade() {
            let account_read = account.read().await;
            let balances_read = account_read.balances.read().await; // 创建一个中间变量
            let positions_lock = balances_read.balance_positions.lock(); // 获取锁

            for positions in positions_lock.iter() {
                if positions.has_position(&open.instrument) {
                    return Ok(true);
                }
            }
            Ok(false)
        } else {
            Err(ExecutionError::Simulated("[UniLink_Execution] : Account reference is not set".to_string()))
        }
    }
    async fn check_position_direction_conflict(&self, instrument: &Instrument, side: Side) -> Result<(), ExecutionError> {
        if let Some(account) = self.account_ref.upgrade() {
            let account_read = account.read().await;
<<<<<<< HEAD
            let positions_read = account_read.positions.read().await;

            for positions in positions_read.iter() {
                match instrument.kind {
                    | InstrumentKind::Spot => {
                        if let Some(spot_positions) = &positions.spot_pos {
                            for pos in spot_positions {
                                if pos.meta.instrument == *instrument && pos.meta.side != side {
                                    return Err(ExecutionError::InvalidDirection);
                                }
                            }
                        }
=======
            let balances_read = account_read.balances.read().await; // 创建一个中间变量
            let positions_lock = balances_read.balance_positions.lock(); // 获取锁

            for positions in positions_lock.iter() {
                match instrument.kind {
                    InstrumentKind::Spot => {
                        todo!() // not quite needed either
>>>>>>> dc0903a5
                    }
                    | InstrumentKind::Perpetual => {
                        if let Some(perpetual_positions) = &positions.perpetual_pos {
                            for pos in perpetual_positions {
                                if pos.meta.instrument == *instrument && pos.meta.side != side {
                                    return Err(ExecutionError::InvalidDirection);
                                }
                            }
                        }
                    }
                    | InstrumentKind::Future => {
                        if let Some(futures_positions) = &positions.futures_pos {
                            for pos in futures_positions {
                                if pos.meta.instrument == *instrument && pos.meta.side != side {
                                    return Err(ExecutionError::InvalidDirection);
                                }
                            }
                        }
                    }
                    | InstrumentKind::Option => {
                        if let Some(option_positions) = &positions.option_pos {
                            for pos in option_positions {
                                if pos.meta.instrument == *instrument && pos.meta.side != side {
                                    return Err(ExecutionError::InvalidDirection);
                                }
                            }
                        }
                    }
                    | InstrumentKind::Margin => {
                        if let Some(margin_positions) = &positions.margin_pos {
                            for pos in margin_positions {
                                if pos.meta.instrument == *instrument && pos.meta.side != side {
                                    return Err(ExecutionError::InvalidDirection);
                                }
                            }
                        }
                    }
                }
            }
        }
        Ok(())
    }

    /// 当client创建[`Order<Open>`]时，更新相关的[`Token`] [`Balance`]。
    /// [`Balance`]的变化取决于[`Order<Open>`]是[`Side::Buy`]还是[`Side::Sell`]。
    pub async fn update_from_open(&mut self, open: &Order<Open>, required_balance: f64) -> Result<AccountEvent, ExecutionError> {
        if let Some(account) = self.account_ref.upgrade() {
            let position_mode = self.determine_position_mode().await?;
<<<<<<< HEAD
            let position_margin_mode = account.read().await.config.read().await.position_margin_mode.clone(); // Assuming this field exists in the config
=======
            let position_margin_mode = account.read().await.config.read().await.position_margin_mode.clone();
>>>>>>> dc0903a5

            // 前置检查 InstrumentKind 和 NetMode 方向
            match open.instrument.kind {
                InstrumentKind::Spot => {
                    todo!("Spot handling is not implemented yet");
                }
                InstrumentKind::Option => {
                    todo!("Option handling is not implemented yet");
                }
                InstrumentKind::Perpetual | InstrumentKind::Future | InstrumentKind::Margin => {
                    if position_mode == PositionMode::NetMode {
                        self.check_position_direction_conflict(&open.instrument, open.side).await?;
                    }
                }
            }

            // 更新余额，根据不同的 PositionMarginMode 处理
<<<<<<< HEAD
            match position_margin_mode {
                | PositionMarginMode::Cross => {
                    // FIXME : NOTE this is DEMONSTRATIVE AND PROBLEMATIC and the common pool is yet to be built.
                    // Cross margin: apply the required balance to a common pool
                    match open.side {
                        | Side::Buy => {
                            let delta = BalanceDelta {
                                total: 0.0,
                                available: -required_balance,
                            };
                            self.update(&open.instrument.quote, delta);
                        }
                        | Side::Sell => {
                            let delta = BalanceDelta {
                                total: 0.0,
                                available: -required_balance,
                            };
                            self.update(&open.instrument.base, delta);
                        }
                    }
                }
                | PositionMarginMode::Isolated => {
=======
            match (open.instrument.kind.clone(), position_margin_mode) {
                (InstrumentKind::Perpetual | InstrumentKind::Future | InstrumentKind::Margin, PositionMarginMode::Cross) => {
                    // FIXME: NOTE this is DEMONSTRATIVE AND PROBLEMATIC and the common pool is yet to be built.
                    // Cross margin: apply the required balance to a common pool
                    todo!()
                }
                (InstrumentKind::Perpetual | InstrumentKind::Future | InstrumentKind::Margin, PositionMarginMode::Isolated) => {
>>>>>>> dc0903a5
                    // Isolated margin: apply changes to the specific position's margin
                    match open.side {
                        | Side::Buy => {
                            let delta = BalanceDelta {
                                total: 0.0,
                                available: -required_balance,
                            };
                            self.update(&open.instrument.quote, delta);
                            // position 中增加 deposited_margin
                        }
                        | Side::Sell => {
                            let delta = BalanceDelta {
                                total: 0.0,
                                available: -required_balance,
                            };
                            self.update(&open.instrument.base, delta);
                            // position 中增加 deposited_margin
                        }
                    }
                }
                // 其他情况下，继续处理，当前返回错误
                (_, _) => {
                    return Err(ExecutionError::Simulated(format!("Unsupported InstrumentKind or PositionMarginMode for open order: {:?}", open.instrument.kind)));
                }
            };

            let updated_balance = match open.side {
                | Side::Buy => self.balance(&open.instrument.quote)?.clone(),
                | Side::Sell => self.balance(&open.instrument.base)?.clone(),
            };

            Ok(AccountEvent {
                exchange_timestamp: self.get_exchange_ts().await.expect("[UniLink_Execution] : Failed to get exchange timestamp"),
                exchange: ExchangeVariant::Simulated,
                kind: AccountEventKind::Balance(TokenBalance::new(open.instrument.quote.clone(), updated_balance)),
            })
        } else {
            Err(ExecutionError::Simulated("Account reference is not set".to_string()))
        }
    }

<<<<<<< HEAD
=======



>>>>>>> dc0903a5
    /// 当client取消[`Order<Open>`]时，更新相关的[`Token`] [`Balance`]。
    /// [`Balance`]的变化取决于[`Order<Open>`]是[`Side::Buy`]还是[`Side::Sell`]。
    pub fn update_from_cancel(&mut self, cancelled: &Order<Open>) -> TokenBalance {
        match cancelled.side {
            | Side::Buy => {
                let balance = self
                    .balance_mut(&cancelled.instrument.quote)
                    .expect("[UniLink_Execution] : Balance existence checked when opening Order");
                balance.available += cancelled.state.price * cancelled.state.remaining_quantity();
                TokenBalance::new(cancelled.instrument.quote.clone(), *balance)
            }
            | Side::Sell => {
                let balance = self
                    .balance_mut(&cancelled.instrument.base)
                    .expect("[UniLink_Execution] : Balance existence checked when opening Order");
                balance.available += cancelled.state.remaining_quantity();
                TokenBalance::new(cancelled.instrument.base.clone(), *balance)
            }
        }
    }
    /// 从交易中更新余额并返回 [`AccountEvent`]
    /// NOTE 注意[ClickhouseTrade]行情数据和此处所需Trade是否兼容。
    /// NOTE this is currently buggy!
    pub async fn update_from_trade(&mut self, market_event: &MarketEvent<ClickhouseTrade>) -> Result<AccountEvent, ExecutionError> {
        let Instrument { base, quote, kind, .. } = &market_event.instrument;
        let fee = self.get_fee(kind).await.unwrap_or(0.0);
        let side = market_event.kind.parse_side();

<<<<<<< HEAD
        let (base_delta, quote_delta) = match side {
            | Side::Buy => {
                let base_increase = market_event.kind.amount - fee;
                // Note: available was already decreased by the opening of the Side::Buy order
                let base_delta = BalanceDelta {
                    total: base_increase,
                    available: base_increase,
                };
                let quote_delta = BalanceDelta {
                    total: -market_event.kind.amount * market_event.kind.price,
                    available: 0.0,
                };
                (base_delta, quote_delta)
            }
            | Side::Sell => {
                // Note: available was already decreased by the opening of the Side::Sell order
                let base_delta = BalanceDelta {
                    total: -market_event.kind.amount,
                    available: 0.0,
                };
                let quote_increase = (market_event.kind.amount * market_event.kind.price) - fee;
                let quote_delta = BalanceDelta {
                    total: quote_increase,
                    available: quote_increase,
                };
                (base_delta, quote_delta)
            }
        };

        let base_balance = self.update(base, base_delta);
        let quote_balance = self.update(quote, quote_delta);

        Ok(AccountEvent {
            exchange_timestamp: self.get_exchange_ts().await.expect("[UniLink_Execution] : Failed to get exchange timestamp"),
            exchange: ExchangeVariant::Simulated,
            kind: AccountEventKind::Balances(vec![TokenBalance::new(base.clone(), base_balance), TokenBalance::new(quote.clone(), quote_balance)]),
        })
=======
        match kind {
            InstrumentKind::Spot => {
                todo!("Spot handling is not implemented yet");
            }
            InstrumentKind::Option => {
                todo!("Option handling is not implemented yet");
            }
            InstrumentKind::Perpetual | InstrumentKind::Future | InstrumentKind::Margin => {
                let (base_delta, quote_delta) = match side {
                    Side::Buy => {
                        let base_increase = market_event.kind.amount - fee;
                        // Note: available was already decreased by the opening of the Side::Buy order
                        let base_delta = BalanceDelta { total: base_increase, available: base_increase };
                        let quote_delta = BalanceDelta { total: -market_event.kind.amount * market_event.kind.price, available: 0.0 };
                        (base_delta, quote_delta)
                    }
                    Side::Sell => {
                        // Note: available was already decreased by the opening of the Side::Sell order
                        let base_delta = BalanceDelta { total: -market_event.kind.amount, available: 0.0 };
                        let quote_increase = (market_event.kind.amount * market_event.kind.price) - fee;
                        let quote_delta = BalanceDelta { total: quote_increase, available: quote_increase };
                        (base_delta, quote_delta)
                    }
                };

                let base_balance = self.update(base, base_delta);
                let quote_balance = self.update(quote, quote_delta);

                Ok(AccountEvent {
                    exchange_timestamp: self.get_exchange_ts().await.expect("[UniLink_Execution] : Failed to get exchange timestamp"),
                    exchange: ExchangeVariant::Simulated,
                    kind: AccountEventKind::Balances(vec![
                        TokenBalance::new(base.clone(), base_balance),
                        TokenBalance::new(quote.clone(), quote_balance),
                    ]),
                })
            }
        }
>>>>>>> dc0903a5
    }


    /// 将 [`BalanceDelta`] 应用于指定 [`Token`] 的 [`Balance`]，并返回更新后的 [`Balance`] 。
    pub fn update(&mut self, token: &Token, delta: BalanceDelta) -> Balance {
        let base_balance = self.balance_mut(token).unwrap();

        base_balance.apply(delta);

        *base_balance
    }
}

impl<Event> Deref for AccountBalances<Event>
where
    Event: Clone + Send + Sync + Debug + 'static + Ord,
{
    type Target = HashMap<Token, Balance>;

    fn deref(&self) -> &Self::Target {
        &self.balance_map
    }
}

impl<Event> DerefMut for AccountBalances<Event>
where
    Event: Clone + Send + Sync + Debug + 'static + Ord,
{
    fn deref_mut(&mut self) -> &mut Self::Target {
        &mut self.balance_map
    }
}

<<<<<<< HEAD
#[cfg(test)]
mod tests {
    use std::sync::Arc;

    use tokio::sync::mpsc::unbounded_channel;
    use uuid::Uuid;

    use crate::common_skeleton::friction::{Fees, SpotFees};
    use crate::common_skeleton::position::{AccountPositions, PositionMeta, SpotPosition};
    use crate::{
        common_skeleton::{
            datafeed::event::MarketEvent,
            event::ClientOrderId,
            order::{OrderKind, OrderRole},
        },
        simulated_exchange::{
            account::{
                account_config::{AccountConfig, CommissionLevel, CommissionRates, MarginMode},
                account_latency::{AccountLatency, FluctuationMode},
                account_market_feed::AccountDataStreams,
                account_orders::AccountOrders,
                Account,
            },
            load_from_clickhouse::queries_operations::ClickhouseTrade,
        },
    };

    use super::*;

    #[allow(dead_code)]
    async fn create_test_account() -> Arc<RwLock<Account<MarketEvent<ClickhouseTrade>>>> {
        let (account_event_tx, _account_event_rx) = unbounded_channel();
        let (market_event_tx, _market_event_rx) = unbounded_channel();

        let instruments = vec![]; // Populate with test data if needed
        let account_latency = AccountLatency {
            fluctuation_mode: FluctuationMode::None,
            maximum: 100,
            minimum: 0,
            current_value: 50,
        };

        Arc::new(RwLock::new(Account {
            exchange_timestamp: 0,
            data: Arc::new(RwLock::new(AccountDataStreams::new())),
            account_event_tx,
            market_event_tx,
            config: Arc::new(RwLock::new(AccountConfig {
                margin_mode: MarginMode::SimpleMode,
                position_mode: PositionMode::NetMode,
                position_margin_mode: PositionMarginMode::Cross,
                commission_level: CommissionLevel::Lv3,
                current_commission_rate: CommissionRates {
                    spot_maker: 0.001,
                    spot_taker: 0.002,
                    perpetual_open: 0.001,
                    perpetual_close: 0.002,
                },
                leverage_book: HashMap::new(),
                fees_book: HashMap::new(),
            })),
            balances: Arc::new(RwLock::new(AccountBalances {
                balance_map: HashMap::new(),
                account_ref: Weak::new(),
            })),
            positions: Arc::new(RwLock::new(Vec::new())),
            orders: Arc::new(RwLock::new(AccountOrders::new(instruments, account_latency).await)),
        }))
    }

    #[tokio::test]
    async fn test_balance() {
        let token = Token::new("BTC");
        let balance = Balance::new(100.0, 100.0);
        let mut balance_map = HashMap::new();
        balance_map.insert(token.clone(), balance);

        let account = create_test_account().await;
        let account_ref = Arc::downgrade(&account);

        let balances = AccountBalances { balance_map, account_ref };

        assert_eq!(balances.balance(&token).unwrap().available, 100.0);
    }

    #[tokio::test]
    async fn test_balance_mut() {
        let token = Token::new("BTC");
        let balance = Balance::new(100.0, 100.0);
        let mut balance_map = HashMap::new();
        balance_map.insert(token.clone(), balance);

        let account = create_test_account().await;
        let account_ref = Arc::downgrade(&account);

        let mut balances = AccountBalances { balance_map, account_ref };

        {
            let balance_mut = balances.balance_mut(&token).unwrap();
            balance_mut.available = 50.0;
        }

        assert_eq!(balances.balance(&token).unwrap().available, 50.0);
    }

    #[tokio::test]
    async fn test_get_fee() {
        let instrument_kind = InstrumentKind::Spot;
        let mut fees_book = HashMap::new();
        fees_book.insert(instrument_kind.clone(), 0.1);

        let account = create_test_account().await;
        account.write().await.config.write().await.fees_book = fees_book;

        let account_ref = Arc::downgrade(&account);

        let balances = AccountBalances {
            balance_map: HashMap::new(),
            account_ref,
        };

        let fee = balances.get_fee(&instrument_kind).await.unwrap();
        assert_eq!(fee, 0.1);
    }

    #[tokio::test]
    async fn test_get_exchange_ts() {
        let account = create_test_account().await;
        account.write().await.exchange_timestamp = 1627843987;

        let account_ref = Arc::downgrade(&account);

        let balances = AccountBalances {
            balance_map: HashMap::new(),
            account_ref,
        };

        let exchange_ts = balances.get_exchange_ts().await.unwrap();
        assert_eq!(exchange_ts, 1627843987);
    }

    #[tokio::test]
    async fn test_fetch_all() {
        let token = Token::new("BTC");
        let balance = Balance::new(100.0, 100.0);
        let mut balance_map = HashMap::new();
        balance_map.insert(token.clone(), balance);

        let account = create_test_account().await;
        let account_ref = Arc::downgrade(&account);

        let balances = AccountBalances { balance_map, account_ref };

        let all_balances = balances.fetch_all();
        assert_eq!(all_balances.len(), 1);
        assert_eq!(all_balances[0].balance.available, 100.0);
    }

    #[tokio::test]
    async fn test_has_sufficient_available_balance() {
        let token = Token::new("BTC");
        let balance = Balance::new(100.0, 100.0);
        let mut balance_map = HashMap::new();
        balance_map.insert(token.clone(), balance);

        let account = create_test_account().await;
        let account_ref = Arc::downgrade(&account);

        let balances = AccountBalances { balance_map, account_ref };

        assert!(balances.has_sufficient_available_balance(&token, 50.0).is_ok());
        assert!(balances.has_sufficient_available_balance(&token, 150.0).is_err());
    }

    #[tokio::test]
    async fn test_update_from_open() {
        let token = Token::new("BTC");
        let balance = Balance::new(100.0, 100.0);
        let mut balance_map = HashMap::new();
        balance_map.insert(token.clone(), balance);

        let account = create_test_account().await;
        let account_ref = Arc::downgrade(&account);

        let mut balances = AccountBalances { balance_map, account_ref };

        let instrument = Instrument::new(token.clone(), token.clone(), InstrumentKind::Spot);
        let client_order_id = Uuid::new_v4();
        let open_state = Open {
            id: client_order_id.into(),
            price: 50000.0,
            size: 1.0,
            filled_quantity: 0.0,
            order_role: OrderRole::Maker,
            received_ts: 0,
        };
        let order = Order {
            kind: OrderKind::Limit,
            exchange: ExchangeVariant::Simulated,
            instrument: instrument.clone(),
            client_ts: 0,
            cid: ClientOrderId(client_order_id.clone()),
            side: Side::Buy,
            state: open_state,
        };

        // Test valid open order
        let account_event = balances.update_from_open(&order, 50.0).await;
        assert_eq!(balances.balance(&token).unwrap().available, 50.0);
        if let AccountEventKind::Balance(token_balance) = account_event.unwrap().kind {
            assert_eq!(token_balance.balance.available, 50.0);
        } else {
            panic!("Unexpected account event kind");
        }

        // Test invalid open order direction
        // Reset balance
        let mut balance_map = HashMap::new();
        balance_map.insert(token.clone(), Balance::new(100.0, 100.0));
        balances.balance_map = balance_map;

        // Add an existing position with opposite side
        let existing_position = SpotPosition {
            meta: PositionMeta {
                position_id: Uuid::new_v4().to_string(),
                enter_ts: 0,
                update_ts: 0,
                exit_balance: TokenBalance::new(token.clone(), Balance::new(0.0, 0.0)),
                account_exchange_ts: 0,
                exchange: ExchangeVariant::Simulated,
                instrument: instrument.clone(),
                side: Side::Sell,
                current_size: 1.0,
                current_fees_total: Fees::Spot(SpotFees {
                    maker_fee_rate: 0.0,
                    taker_fee_rate: 0.0,
                }), // Custom Fees value
                current_avg_price_gross: 0.0,
                current_symbol_price: 0.0,
                current_avg_price: 0.0,
                unrealised_pnl: 0.0,
                realised_pnl: 0.0,
            },
        };

        account.write().await.positions.write().await.push(AccountPositions {
            spot_pos: Some(vec![existing_position]),
            margin_pos: None,
            perpetual_pos: None,
            futures_pos: None,
            option_pos: None,
        });
        // Ensure the function is called with the correct context
        let invalid_order_event = balances.update_from_open(&order, 50.0).await;
        assert!(invalid_order_event.is_err(), "Expected InvalidDirection error but got {:?}", invalid_order_event);
    }

    #[tokio::test]
    async fn test_update_from_trade() {
        let base_token = Token::new("BTC");
        let quote_token = Token::new("USDT");

        let base_balance = Balance::new(1.0, 1.0); // 初始余额: 1 BTC
        let quote_balance = Balance::new(50000.0, 50000.0); // 初始余额: 50,000 USDT

        let mut balance_map = HashMap::new();
        balance_map.insert(base_token.clone(), base_balance);
        balance_map.insert(quote_token.clone(), quote_balance);

        let account = create_test_account().await;
        let account_ref = Arc::downgrade(&account);

        let mut balances = AccountBalances { balance_map, account_ref };

        let instrument = Instrument {
            base: base_token.clone(),
            quote: quote_token.clone(),
            kind: InstrumentKind::Spot,
        };

        let market_event = MarketEvent {
            exchange_time: 0,
            instrument: instrument.clone(),
            kind: ClickhouseTrade {
                basequote: "BTC/USDT".to_string(),
                side: "Buy".to_string(),
                price: 50000.0,
                timestamp: 0,
                amount: 0.1,
            },
            exchange: ExchangeVariant::Simulated,
            received_time: 0,
        };

        let account_event = balances.update_from_trade(&market_event).await;

        println!("[UniLinkExecution][TEST]: Base Token Balance: {:?}", balances.balance(&base_token).unwrap());
        println!("[UniLinkExecution][TEST]: Quote Token Balance: {:?}", balances.balance(&quote_token).unwrap());
        println!("[UniLinkExecution][TEST]: Account Event: {:?}", account_event);

        let expected_base_balance = Balance::new(1.1, 1.1); // 1 BTC + 0.1 BTC
        let expected_quote_balance = Balance::new(45000.0, 50000.0); // 50,000 USDT - (0.1 * 50,000)

        assert_eq!(balances.balance(&base_token).unwrap().total, expected_base_balance.total);
        assert_eq!(balances.balance(&base_token).unwrap().available, expected_base_balance.available);
        assert_eq!(balances.balance(&quote_token).unwrap().total, expected_quote_balance.total);
        assert_eq!(balances.balance(&quote_token).unwrap().available, expected_quote_balance.available);

        if let AccountEventKind::Balances(balances) = account_event.unwrap().kind {
            let base_balance_event = balances.iter().find(|tb| tb.token == base_token).unwrap();
            let quote_balance_event = balances.iter().find(|tb| tb.token == quote_token).unwrap();

            assert_eq!(base_balance_event.balance, expected_base_balance);
            assert_eq!(quote_balance_event.balance.total, expected_quote_balance.total);
            assert_eq!(quote_balance_event.balance.available, expected_quote_balance.available);
        } else {
            panic!("Unexpected account event kind");
        }
    }
}
=======
>>>>>>> dc0903a5
<|MERGE_RESOLUTION|>--- conflicted
+++ resolved
@@ -13,122 +13,136 @@
         balance::{Balance, BalanceDelta, TokenBalance},
         datafeed::event::MarketEvent,
         event::{AccountEvent, AccountEventKind},
-        instrument::{kind::InstrumentKind, Instrument},
+        instrument::{Instrument, kind::InstrumentKind},
         order::{Open, Order},
+        Side,
         token::Token,
-        Side,
     },
     error::ExecutionError,
+    ExchangeVariant,
     simulated_exchange::{
-        account::{account_config::MarginMode, Account},
+        account::{
+            Account,
+            account_config::{MarginMode},
+        },
         load_from_clickhouse::queries_operations::ClickhouseTrade,
     },
-    ExchangeVariant,
 };
 
 #[derive(Clone, Debug)]
 pub struct AccountBalances<Event>
-where
-    Event: Clone + Send + Sync + Debug + 'static + Ord + Ord,
+    where Event: Clone + Send + Sync + Debug + 'static + Ord + Ord
 {
     pub balance_map: HashMap<Token, Balance>,
     pub balance_positions: Arc<Mutex<BalancePositions>>,
     pub account_ref: Weak<RwLock<Account<Event>>>, // NOTE :如果不使用弱引用，可能会导致循环引用和内存泄漏。
 }
 
-impl<Event> PartialEq for AccountBalances<Event>
-where
-    Event: Clone + Send + Sync + Debug + 'static + Ord,
-{
-    fn eq(&self, other: &Self) -> bool {
+impl<Event> PartialEq for AccountBalances<Event> where Event: Clone + Send + Sync + Debug + 'static + Ord
+{
+    fn eq(&self, other: &Self) -> bool
+    {
         self.balance_map == other.balance_map
         // account_ref 是Weak<RwLock<>>，一般不会比较其内容
     }
 }
 
-impl<Event> AccountBalances<Event>
-where
-    Event: Clone + Send + Sync + Debug + 'static + Ord,
+impl<Event> AccountBalances<Event> where Event: Clone + Send + Sync + Debug + 'static + Ord
 {
     /// 返回指定[`Token`]的[`Balance`]的引用。
-    pub fn balance(&self, token: &Token) -> Result<&Balance, ExecutionError> {
+    pub fn balance(&self, token: &Token) -> Result<&Balance, ExecutionError>
+    {
         self.balance_map
             .get(token)
             .ok_or_else(|| ExecutionError::Simulated(format!("SimulatedExchange is not configured for Token: {token}")))
     }
 
     /// 返回指定[`Token`]的[`Balance`]的可变引用。
-    pub fn balance_mut(&mut self, token: &Token) -> Result<&mut Balance, ExecutionError> {
+    pub fn balance_mut(&mut self, token: &Token) -> Result<&mut Balance, ExecutionError>
+    {
         self.balance_map
             .get_mut(token)
             .ok_or_else(|| ExecutionError::Simulated(format!("SimulatedExchange is not configured for Token: {token}")))
     }
 
     /// Sets the account reference.
-    pub fn set_account(&mut self, account: Arc<RwLock<Account<Event>>>) {
+    pub fn set_account(&mut self, account: Arc<RwLock<Account<Event>>>)
+    {
         self.account_ref = Arc::downgrade(&account);
     }
 
     /// 获取指定 [`InstrumentKind`] 的手续费。
-    pub async fn get_fee(&self, instrument_kind: &InstrumentKind) -> Result<f64, ExecutionError> {
+    pub async fn get_fee(&self, instrument_kind: &InstrumentKind) -> Result<f64, ExecutionError>
+    {
         if let Some(account) = self.account_ref.upgrade() {
             let account_read = account.read().await;
             let config_read = account_read.config.read().await;
-            config_read
-                .fees_book
-                .get(instrument_kind)
-                .cloned()
-                .ok_or_else(|| ExecutionError::Simulated(format!("SimulatedExchange is not configured for InstrumentKind: {:?}", instrument_kind)))
-        } else {
+            config_read.fees_book
+                       .get(instrument_kind)
+                       .cloned()
+                       .ok_or_else(|| ExecutionError::Simulated(format!("SimulatedExchange is not configured for InstrumentKind: {:?}", instrument_kind)))
+        }
+        else {
             Err(ExecutionError::Simulated("Account reference is not set".to_string()))
         }
     }
 
     // 异步方法来获取 Exchange 的 timestamp.
-    pub async fn get_exchange_ts(&self) -> Result<i64, ExecutionError> {
+    pub async fn get_exchange_ts(&self) -> Result<i64, ExecutionError>
+    {
         if let Some(account) = self.account_ref.upgrade() {
             let account_read = account.read().await;
             Ok(account_read.exchange_timestamp)
-        } else {
+        }
+        else {
             Err(ExecutionError::Simulated("Account reference is not set".to_string()))
         }
     }
 
     /// 获取所有[`Token`]的[`Balance`]。
-    pub fn fetch_all(&self) -> Vec<TokenBalance> {
+    pub fn fetch_all(&self) -> Vec<TokenBalance>
+    {
         self.balance_map.clone().into_iter().map(|(token, balance)| TokenBalance::new(token, balance)).collect()
     }
 
     /// 判断client是否有足够的可用[`Balance`]来执行[`Order<RequestOpen>`]。
-    pub fn has_sufficient_available_balance(&self, token: &Token, required_balance: f64) -> Result<(), ExecutionError> {
+    pub fn has_sufficient_available_balance(&self, token: &Token, required_balance: f64) -> Result<(), ExecutionError>
+    {
         let available = self.balance(token)?.available;
         if available >= required_balance {
             Ok(())
-        } else {
+        }
+        else {
             Err(ExecutionError::InsufficientBalance(token.clone()))
         }
     }
+
 
     /// 判断Account的当前持仓模式。
     #[allow(dead_code)]
-    async fn determine_position_mode(&self) -> Result<PositionMode, ExecutionError> {
+    async fn determine_position_mode(&self) -> Result<PositionMode, ExecutionError>
+    {
         if let Some(account) = self.account_ref.upgrade() {
             let account_read = account.read().await;
             let config_read = account_read.config.read().await;
             Ok(config_read.position_mode.clone())
-        } else {
+        }
+        else {
             Err(ExecutionError::Simulated("[UniLink_Execution] : Account reference is not set".to_string()))
         }
     }
+
 
     /// 判断Account的当前保证金模式。
     #[allow(dead_code)]
-    async fn determine_margin_mode(&self) -> Result<MarginMode, ExecutionError> {
+    async fn determine_margin_mode(&self) -> Result<MarginMode, ExecutionError>
+    {
         if let Some(account) = self.account_ref.upgrade() {
             let account_read = account.read().await;
             let config_read = account_read.config.read().await;
             Ok(config_read.margin_mode.clone())
-        } else {
+        }
+        else {
             Err(ExecutionError::Simulated("[UniLink_Execution] : Account reference is not set".to_string()))
         }
     }
@@ -151,23 +165,13 @@
             Err(ExecutionError::Simulated("[UniLink_Execution] : Account reference is not set".to_string()))
         }
     }
-    async fn check_position_direction_conflict(&self, instrument: &Instrument, side: Side) -> Result<(), ExecutionError> {
-        if let Some(account) = self.account_ref.upgrade() {
-            let account_read = account.read().await;
-<<<<<<< HEAD
-            let positions_read = account_read.positions.read().await;
-
-            for positions in positions_read.iter() {
-                match instrument.kind {
-                    | InstrumentKind::Spot => {
-                        if let Some(spot_positions) = &positions.spot_pos {
-                            for pos in spot_positions {
-                                if pos.meta.instrument == *instrument && pos.meta.side != side {
-                                    return Err(ExecutionError::InvalidDirection);
-                                }
-                            }
-                        }
-=======
+    async fn check_position_direction_conflict(
+        &self,
+        instrument: &Instrument,
+        side: Side,
+    ) -> Result<(), ExecutionError> {
+        if let Some(account) = self.account_ref.upgrade() {
+            let account_read = account.read().await;
             let balances_read = account_read.balances.read().await; // 创建一个中间变量
             let positions_lock = balances_read.balance_positions.lock(); // 获取锁
 
@@ -175,9 +179,8 @@
                 match instrument.kind {
                     InstrumentKind::Spot => {
                         todo!() // not quite needed either
->>>>>>> dc0903a5
-                    }
-                    | InstrumentKind::Perpetual => {
+                    }
+                    InstrumentKind::Perpetual => {
                         if let Some(perpetual_positions) = &positions.perpetual_pos {
                             for pos in perpetual_positions {
                                 if pos.meta.instrument == *instrument && pos.meta.side != side {
@@ -186,7 +189,7 @@
                             }
                         }
                     }
-                    | InstrumentKind::Future => {
+                    InstrumentKind::Future => {
                         if let Some(futures_positions) = &positions.futures_pos {
                             for pos in futures_positions {
                                 if pos.meta.instrument == *instrument && pos.meta.side != side {
@@ -195,7 +198,7 @@
                             }
                         }
                     }
-                    | InstrumentKind::Option => {
+                    InstrumentKind::Option => {
                         if let Some(option_positions) = &positions.option_pos {
                             for pos in option_positions {
                                 if pos.meta.instrument == *instrument && pos.meta.side != side {
@@ -204,7 +207,7 @@
                             }
                         }
                     }
-                    | InstrumentKind::Margin => {
+                    InstrumentKind::Margin => {
                         if let Some(margin_positions) = &positions.margin_pos {
                             for pos in margin_positions {
                                 if pos.meta.instrument == *instrument && pos.meta.side != side {
@@ -219,16 +222,13 @@
         Ok(())
     }
 
+
     /// 当client创建[`Order<Open>`]时，更新相关的[`Token`] [`Balance`]。
     /// [`Balance`]的变化取决于[`Order<Open>`]是[`Side::Buy`]还是[`Side::Sell`]。
     pub async fn update_from_open(&mut self, open: &Order<Open>, required_balance: f64) -> Result<AccountEvent, ExecutionError> {
         if let Some(account) = self.account_ref.upgrade() {
             let position_mode = self.determine_position_mode().await?;
-<<<<<<< HEAD
-            let position_margin_mode = account.read().await.config.read().await.position_margin_mode.clone(); // Assuming this field exists in the config
-=======
             let position_margin_mode = account.read().await.config.read().await.position_margin_mode.clone();
->>>>>>> dc0903a5
 
             // 前置检查 InstrumentKind 和 NetMode 方向
             match open.instrument.kind {
@@ -246,30 +246,6 @@
             }
 
             // 更新余额，根据不同的 PositionMarginMode 处理
-<<<<<<< HEAD
-            match position_margin_mode {
-                | PositionMarginMode::Cross => {
-                    // FIXME : NOTE this is DEMONSTRATIVE AND PROBLEMATIC and the common pool is yet to be built.
-                    // Cross margin: apply the required balance to a common pool
-                    match open.side {
-                        | Side::Buy => {
-                            let delta = BalanceDelta {
-                                total: 0.0,
-                                available: -required_balance,
-                            };
-                            self.update(&open.instrument.quote, delta);
-                        }
-                        | Side::Sell => {
-                            let delta = BalanceDelta {
-                                total: 0.0,
-                                available: -required_balance,
-                            };
-                            self.update(&open.instrument.base, delta);
-                        }
-                    }
-                }
-                | PositionMarginMode::Isolated => {
-=======
             match (open.instrument.kind.clone(), position_margin_mode) {
                 (InstrumentKind::Perpetual | InstrumentKind::Future | InstrumentKind::Margin, PositionMarginMode::Cross) => {
                     // FIXME: NOTE this is DEMONSTRATIVE AND PROBLEMATIC and the common pool is yet to be built.
@@ -277,22 +253,15 @@
                     todo!()
                 }
                 (InstrumentKind::Perpetual | InstrumentKind::Future | InstrumentKind::Margin, PositionMarginMode::Isolated) => {
->>>>>>> dc0903a5
                     // Isolated margin: apply changes to the specific position's margin
                     match open.side {
-                        | Side::Buy => {
-                            let delta = BalanceDelta {
-                                total: 0.0,
-                                available: -required_balance,
-                            };
+                        Side::Buy => {
+                            let delta = BalanceDelta { total: 0.0, available: -required_balance };
                             self.update(&open.instrument.quote, delta);
                             // position 中增加 deposited_margin
                         }
-                        | Side::Sell => {
-                            let delta = BalanceDelta {
-                                total: 0.0,
-                                available: -required_balance,
-                            };
+                        Side::Sell => {
+                            let delta = BalanceDelta { total: 0.0, available: -required_balance };
                             self.update(&open.instrument.base, delta);
                             // position 中增加 deposited_margin
                         }
@@ -305,8 +274,8 @@
             };
 
             let updated_balance = match open.side {
-                | Side::Buy => self.balance(&open.instrument.quote)?.clone(),
-                | Side::Sell => self.balance(&open.instrument.base)?.clone(),
+                Side::Buy => self.balance(&open.instrument.quote)?.clone(),
+                Side::Sell => self.balance(&open.instrument.base)?.clone(),
             };
 
             Ok(AccountEvent {
@@ -319,27 +288,23 @@
         }
     }
 
-<<<<<<< HEAD
-=======
-
-
-
->>>>>>> dc0903a5
+
+
+
     /// 当client取消[`Order<Open>`]时，更新相关的[`Token`] [`Balance`]。
     /// [`Balance`]的变化取决于[`Order<Open>`]是[`Side::Buy`]还是[`Side::Sell`]。
-    pub fn update_from_cancel(&mut self, cancelled: &Order<Open>) -> TokenBalance {
+    pub fn update_from_cancel(&mut self, cancelled: &Order<Open>) -> TokenBalance
+    {
         match cancelled.side {
             | Side::Buy => {
-                let balance = self
-                    .balance_mut(&cancelled.instrument.quote)
-                    .expect("[UniLink_Execution] : Balance existence checked when opening Order");
+                let balance = self.balance_mut(&cancelled.instrument.quote)
+                                  .expect("[UniLink_Execution] : Balance existence checked when opening Order");
                 balance.available += cancelled.state.price * cancelled.state.remaining_quantity();
                 TokenBalance::new(cancelled.instrument.quote.clone(), *balance)
             }
             | Side::Sell => {
-                let balance = self
-                    .balance_mut(&cancelled.instrument.base)
-                    .expect("[UniLink_Execution] : Balance existence checked when opening Order");
+                let balance = self.balance_mut(&cancelled.instrument.base)
+                                  .expect("[UniLink_Execution] : Balance existence checked when opening Order");
                 balance.available += cancelled.state.remaining_quantity();
                 TokenBalance::new(cancelled.instrument.base.clone(), *balance)
             }
@@ -353,45 +318,6 @@
         let fee = self.get_fee(kind).await.unwrap_or(0.0);
         let side = market_event.kind.parse_side();
 
-<<<<<<< HEAD
-        let (base_delta, quote_delta) = match side {
-            | Side::Buy => {
-                let base_increase = market_event.kind.amount - fee;
-                // Note: available was already decreased by the opening of the Side::Buy order
-                let base_delta = BalanceDelta {
-                    total: base_increase,
-                    available: base_increase,
-                };
-                let quote_delta = BalanceDelta {
-                    total: -market_event.kind.amount * market_event.kind.price,
-                    available: 0.0,
-                };
-                (base_delta, quote_delta)
-            }
-            | Side::Sell => {
-                // Note: available was already decreased by the opening of the Side::Sell order
-                let base_delta = BalanceDelta {
-                    total: -market_event.kind.amount,
-                    available: 0.0,
-                };
-                let quote_increase = (market_event.kind.amount * market_event.kind.price) - fee;
-                let quote_delta = BalanceDelta {
-                    total: quote_increase,
-                    available: quote_increase,
-                };
-                (base_delta, quote_delta)
-            }
-        };
-
-        let base_balance = self.update(base, base_delta);
-        let quote_balance = self.update(quote, quote_delta);
-
-        Ok(AccountEvent {
-            exchange_timestamp: self.get_exchange_ts().await.expect("[UniLink_Execution] : Failed to get exchange timestamp"),
-            exchange: ExchangeVariant::Simulated,
-            kind: AccountEventKind::Balances(vec![TokenBalance::new(base.clone(), base_balance), TokenBalance::new(quote.clone(), quote_balance)]),
-        })
-=======
         match kind {
             InstrumentKind::Spot => {
                 todo!("Spot handling is not implemented yet");
@@ -430,12 +356,12 @@
                 })
             }
         }
->>>>>>> dc0903a5
     }
 
 
     /// 将 [`BalanceDelta`] 应用于指定 [`Token`] 的 [`Balance`]，并返回更新后的 [`Balance`] 。
-    pub fn update(&mut self, token: &Token, delta: BalanceDelta) -> Balance {
+    pub fn update(&mut self, token: &Token, delta: BalanceDelta) -> Balance
+    {
         let base_balance = self.balance_mut(token).unwrap();
 
         base_balance.apply(delta);
@@ -444,346 +370,21 @@
     }
 }
 
-impl<Event> Deref for AccountBalances<Event>
-where
-    Event: Clone + Send + Sync + Debug + 'static + Ord,
+impl<Event> Deref for AccountBalances<Event> where Event: Clone + Send + Sync + Debug + 'static + Ord
 {
     type Target = HashMap<Token, Balance>;
 
-    fn deref(&self) -> &Self::Target {
+    fn deref(&self) -> &Self::Target
+    {
         &self.balance_map
     }
 }
 
-impl<Event> DerefMut for AccountBalances<Event>
-where
-    Event: Clone + Send + Sync + Debug + 'static + Ord,
-{
-    fn deref_mut(&mut self) -> &mut Self::Target {
+impl<Event> DerefMut for AccountBalances<Event> where Event: Clone + Send + Sync + Debug + 'static + Ord
+{
+    fn deref_mut(&mut self) -> &mut Self::Target
+    {
         &mut self.balance_map
     }
 }
 
-<<<<<<< HEAD
-#[cfg(test)]
-mod tests {
-    use std::sync::Arc;
-
-    use tokio::sync::mpsc::unbounded_channel;
-    use uuid::Uuid;
-
-    use crate::common_skeleton::friction::{Fees, SpotFees};
-    use crate::common_skeleton::position::{AccountPositions, PositionMeta, SpotPosition};
-    use crate::{
-        common_skeleton::{
-            datafeed::event::MarketEvent,
-            event::ClientOrderId,
-            order::{OrderKind, OrderRole},
-        },
-        simulated_exchange::{
-            account::{
-                account_config::{AccountConfig, CommissionLevel, CommissionRates, MarginMode},
-                account_latency::{AccountLatency, FluctuationMode},
-                account_market_feed::AccountDataStreams,
-                account_orders::AccountOrders,
-                Account,
-            },
-            load_from_clickhouse::queries_operations::ClickhouseTrade,
-        },
-    };
-
-    use super::*;
-
-    #[allow(dead_code)]
-    async fn create_test_account() -> Arc<RwLock<Account<MarketEvent<ClickhouseTrade>>>> {
-        let (account_event_tx, _account_event_rx) = unbounded_channel();
-        let (market_event_tx, _market_event_rx) = unbounded_channel();
-
-        let instruments = vec![]; // Populate with test data if needed
-        let account_latency = AccountLatency {
-            fluctuation_mode: FluctuationMode::None,
-            maximum: 100,
-            minimum: 0,
-            current_value: 50,
-        };
-
-        Arc::new(RwLock::new(Account {
-            exchange_timestamp: 0,
-            data: Arc::new(RwLock::new(AccountDataStreams::new())),
-            account_event_tx,
-            market_event_tx,
-            config: Arc::new(RwLock::new(AccountConfig {
-                margin_mode: MarginMode::SimpleMode,
-                position_mode: PositionMode::NetMode,
-                position_margin_mode: PositionMarginMode::Cross,
-                commission_level: CommissionLevel::Lv3,
-                current_commission_rate: CommissionRates {
-                    spot_maker: 0.001,
-                    spot_taker: 0.002,
-                    perpetual_open: 0.001,
-                    perpetual_close: 0.002,
-                },
-                leverage_book: HashMap::new(),
-                fees_book: HashMap::new(),
-            })),
-            balances: Arc::new(RwLock::new(AccountBalances {
-                balance_map: HashMap::new(),
-                account_ref: Weak::new(),
-            })),
-            positions: Arc::new(RwLock::new(Vec::new())),
-            orders: Arc::new(RwLock::new(AccountOrders::new(instruments, account_latency).await)),
-        }))
-    }
-
-    #[tokio::test]
-    async fn test_balance() {
-        let token = Token::new("BTC");
-        let balance = Balance::new(100.0, 100.0);
-        let mut balance_map = HashMap::new();
-        balance_map.insert(token.clone(), balance);
-
-        let account = create_test_account().await;
-        let account_ref = Arc::downgrade(&account);
-
-        let balances = AccountBalances { balance_map, account_ref };
-
-        assert_eq!(balances.balance(&token).unwrap().available, 100.0);
-    }
-
-    #[tokio::test]
-    async fn test_balance_mut() {
-        let token = Token::new("BTC");
-        let balance = Balance::new(100.0, 100.0);
-        let mut balance_map = HashMap::new();
-        balance_map.insert(token.clone(), balance);
-
-        let account = create_test_account().await;
-        let account_ref = Arc::downgrade(&account);
-
-        let mut balances = AccountBalances { balance_map, account_ref };
-
-        {
-            let balance_mut = balances.balance_mut(&token).unwrap();
-            balance_mut.available = 50.0;
-        }
-
-        assert_eq!(balances.balance(&token).unwrap().available, 50.0);
-    }
-
-    #[tokio::test]
-    async fn test_get_fee() {
-        let instrument_kind = InstrumentKind::Spot;
-        let mut fees_book = HashMap::new();
-        fees_book.insert(instrument_kind.clone(), 0.1);
-
-        let account = create_test_account().await;
-        account.write().await.config.write().await.fees_book = fees_book;
-
-        let account_ref = Arc::downgrade(&account);
-
-        let balances = AccountBalances {
-            balance_map: HashMap::new(),
-            account_ref,
-        };
-
-        let fee = balances.get_fee(&instrument_kind).await.unwrap();
-        assert_eq!(fee, 0.1);
-    }
-
-    #[tokio::test]
-    async fn test_get_exchange_ts() {
-        let account = create_test_account().await;
-        account.write().await.exchange_timestamp = 1627843987;
-
-        let account_ref = Arc::downgrade(&account);
-
-        let balances = AccountBalances {
-            balance_map: HashMap::new(),
-            account_ref,
-        };
-
-        let exchange_ts = balances.get_exchange_ts().await.unwrap();
-        assert_eq!(exchange_ts, 1627843987);
-    }
-
-    #[tokio::test]
-    async fn test_fetch_all() {
-        let token = Token::new("BTC");
-        let balance = Balance::new(100.0, 100.0);
-        let mut balance_map = HashMap::new();
-        balance_map.insert(token.clone(), balance);
-
-        let account = create_test_account().await;
-        let account_ref = Arc::downgrade(&account);
-
-        let balances = AccountBalances { balance_map, account_ref };
-
-        let all_balances = balances.fetch_all();
-        assert_eq!(all_balances.len(), 1);
-        assert_eq!(all_balances[0].balance.available, 100.0);
-    }
-
-    #[tokio::test]
-    async fn test_has_sufficient_available_balance() {
-        let token = Token::new("BTC");
-        let balance = Balance::new(100.0, 100.0);
-        let mut balance_map = HashMap::new();
-        balance_map.insert(token.clone(), balance);
-
-        let account = create_test_account().await;
-        let account_ref = Arc::downgrade(&account);
-
-        let balances = AccountBalances { balance_map, account_ref };
-
-        assert!(balances.has_sufficient_available_balance(&token, 50.0).is_ok());
-        assert!(balances.has_sufficient_available_balance(&token, 150.0).is_err());
-    }
-
-    #[tokio::test]
-    async fn test_update_from_open() {
-        let token = Token::new("BTC");
-        let balance = Balance::new(100.0, 100.0);
-        let mut balance_map = HashMap::new();
-        balance_map.insert(token.clone(), balance);
-
-        let account = create_test_account().await;
-        let account_ref = Arc::downgrade(&account);
-
-        let mut balances = AccountBalances { balance_map, account_ref };
-
-        let instrument = Instrument::new(token.clone(), token.clone(), InstrumentKind::Spot);
-        let client_order_id = Uuid::new_v4();
-        let open_state = Open {
-            id: client_order_id.into(),
-            price: 50000.0,
-            size: 1.0,
-            filled_quantity: 0.0,
-            order_role: OrderRole::Maker,
-            received_ts: 0,
-        };
-        let order = Order {
-            kind: OrderKind::Limit,
-            exchange: ExchangeVariant::Simulated,
-            instrument: instrument.clone(),
-            client_ts: 0,
-            cid: ClientOrderId(client_order_id.clone()),
-            side: Side::Buy,
-            state: open_state,
-        };
-
-        // Test valid open order
-        let account_event = balances.update_from_open(&order, 50.0).await;
-        assert_eq!(balances.balance(&token).unwrap().available, 50.0);
-        if let AccountEventKind::Balance(token_balance) = account_event.unwrap().kind {
-            assert_eq!(token_balance.balance.available, 50.0);
-        } else {
-            panic!("Unexpected account event kind");
-        }
-
-        // Test invalid open order direction
-        // Reset balance
-        let mut balance_map = HashMap::new();
-        balance_map.insert(token.clone(), Balance::new(100.0, 100.0));
-        balances.balance_map = balance_map;
-
-        // Add an existing position with opposite side
-        let existing_position = SpotPosition {
-            meta: PositionMeta {
-                position_id: Uuid::new_v4().to_string(),
-                enter_ts: 0,
-                update_ts: 0,
-                exit_balance: TokenBalance::new(token.clone(), Balance::new(0.0, 0.0)),
-                account_exchange_ts: 0,
-                exchange: ExchangeVariant::Simulated,
-                instrument: instrument.clone(),
-                side: Side::Sell,
-                current_size: 1.0,
-                current_fees_total: Fees::Spot(SpotFees {
-                    maker_fee_rate: 0.0,
-                    taker_fee_rate: 0.0,
-                }), // Custom Fees value
-                current_avg_price_gross: 0.0,
-                current_symbol_price: 0.0,
-                current_avg_price: 0.0,
-                unrealised_pnl: 0.0,
-                realised_pnl: 0.0,
-            },
-        };
-
-        account.write().await.positions.write().await.push(AccountPositions {
-            spot_pos: Some(vec![existing_position]),
-            margin_pos: None,
-            perpetual_pos: None,
-            futures_pos: None,
-            option_pos: None,
-        });
-        // Ensure the function is called with the correct context
-        let invalid_order_event = balances.update_from_open(&order, 50.0).await;
-        assert!(invalid_order_event.is_err(), "Expected InvalidDirection error but got {:?}", invalid_order_event);
-    }
-
-    #[tokio::test]
-    async fn test_update_from_trade() {
-        let base_token = Token::new("BTC");
-        let quote_token = Token::new("USDT");
-
-        let base_balance = Balance::new(1.0, 1.0); // 初始余额: 1 BTC
-        let quote_balance = Balance::new(50000.0, 50000.0); // 初始余额: 50,000 USDT
-
-        let mut balance_map = HashMap::new();
-        balance_map.insert(base_token.clone(), base_balance);
-        balance_map.insert(quote_token.clone(), quote_balance);
-
-        let account = create_test_account().await;
-        let account_ref = Arc::downgrade(&account);
-
-        let mut balances = AccountBalances { balance_map, account_ref };
-
-        let instrument = Instrument {
-            base: base_token.clone(),
-            quote: quote_token.clone(),
-            kind: InstrumentKind::Spot,
-        };
-
-        let market_event = MarketEvent {
-            exchange_time: 0,
-            instrument: instrument.clone(),
-            kind: ClickhouseTrade {
-                basequote: "BTC/USDT".to_string(),
-                side: "Buy".to_string(),
-                price: 50000.0,
-                timestamp: 0,
-                amount: 0.1,
-            },
-            exchange: ExchangeVariant::Simulated,
-            received_time: 0,
-        };
-
-        let account_event = balances.update_from_trade(&market_event).await;
-
-        println!("[UniLinkExecution][TEST]: Base Token Balance: {:?}", balances.balance(&base_token).unwrap());
-        println!("[UniLinkExecution][TEST]: Quote Token Balance: {:?}", balances.balance(&quote_token).unwrap());
-        println!("[UniLinkExecution][TEST]: Account Event: {:?}", account_event);
-
-        let expected_base_balance = Balance::new(1.1, 1.1); // 1 BTC + 0.1 BTC
-        let expected_quote_balance = Balance::new(45000.0, 50000.0); // 50,000 USDT - (0.1 * 50,000)
-
-        assert_eq!(balances.balance(&base_token).unwrap().total, expected_base_balance.total);
-        assert_eq!(balances.balance(&base_token).unwrap().available, expected_base_balance.available);
-        assert_eq!(balances.balance(&quote_token).unwrap().total, expected_quote_balance.total);
-        assert_eq!(balances.balance(&quote_token).unwrap().available, expected_quote_balance.available);
-
-        if let AccountEventKind::Balances(balances) = account_event.unwrap().kind {
-            let base_balance_event = balances.iter().find(|tb| tb.token == base_token).unwrap();
-            let quote_balance_event = balances.iter().find(|tb| tb.token == quote_token).unwrap();
-
-            assert_eq!(base_balance_event.balance, expected_base_balance);
-            assert_eq!(quote_balance_event.balance.total, expected_quote_balance.total);
-            assert_eq!(quote_balance_event.balance.available, expected_quote_balance.available);
-        } else {
-            panic!("Unexpected account event kind");
-        }
-    }
-}
-=======
->>>>>>> dc0903a5
