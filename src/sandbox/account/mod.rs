--- conflicted
+++ resolved
@@ -170,172 +170,10 @@
         respond(response_tx, Ok(balances));
     }
 
-<<<<<<< HEAD
-1    pub fn  order_validity_check(kind: OrderKind) -> Result<(), ExecutionError>
-    {
-        match kind {
-            | OrderKind::Market | OrderKind::Limit | OrderKind::ImmediateOrCancel | OrderKind::FillOrKill | OrderKind::PostOnly | OrderKind::GoodTilCancelled => Ok(()), /* NOTE 不同交易所支持的订单种类不同，如有需要过滤的OrderKind变种，我们要在此处特殊设计
-                                                                                                                                                                          * | unsupported => Err(ExecutionError::UnsupportedOrderKind(unsupported)), */
-        }
-    }
-
-    // TODO TO BE MOVED TO [AccountBalances]
-    // pub async fn fetch_positions(&self, response_tx: Sender<Result<Vec<AccountPositions>, ExecutionError>>)
-    // {
-    //     let positions = self.positions.read().await.clone();
-    //     respond(response_tx, Ok(positions));
-    // }
-
-    // NOTE 为给定的 MarketEvent<ClickhouseTrade> 找到对应的订单 // TO BE CONFIRMED
-    pub async fn find_orders_for_an_trade_event(&self, market_event: MarketEvent<ClickhouseTrade>) -> Vec<Order<Open>>
-    {
-        // 读取 market_event 中的 instrument 和 side
-        let instrument_kind = market_event.instrument;
-        let side = market_event.kind.side;
-
-        // 获取读锁以读取订单数据
-        let orders = self.orders.read().await;
-
-        // 从 instrument_orders_map 中查找对应的 InstrumentOrders
-        if let Some(instrument_orders) = orders.instrument_orders_map.get(&instrument_kind) {
-            match side.as_str() {
-                | "Buy" => {
-                    // 返回所有买单
-                    instrument_orders.bids.clone()
-                }
-                | "Sell" => {
-                    // 返回所有卖单
-                    instrument_orders.asks.clone()
-                }
-                | _ => {
-                    // 处理意外的 side 值
-                    println!("本系统没听说过这种Side: {}", side);
-                    vec![]
-                }
-            }
-        }
-        else {
-            // 没有找到对应的 InstrumentOrders
-            println!("未找到本则行情数据对应的未成交订单: {:?}", instrument_kind);
-            vec![]
-        }
-    }
-
-    pub async fn match_orders(&mut self, _market_event: MarketEvent<ClickhouseTrade>)
-    {
-        // todo()!
-    }
-
-    // pub async fn match_orders(&mut self, market_event: MarketEvent<ClickhouseTrade>) {
-    //     // NOTE 根据 InstrumentKind 和 Side 来确定 applicable fees
-    //     match market_event.kind {
-    //         Spot => {
-    //             let side = market_event.kind.side;
-    //             match side.as_str() {
-    //                 "Buy" => {
-    //                     let fees_percent = self.config.read().await.current_commission_rate.spot_maker;
-    //                     self.orders.read().await.match_bids(&market_event.kind, fees_percent);
-    //                 }
-    //                 "Sell" => {
-    //                     let fees_percent = self.config.read().await.current_commission_rate.spot_taker;
-    //                     self.orders.read().await.match_asks(&market_event.kind, fees_percent);
-    //                 }
-    //                 _ => {
-    //                     // Handle unexpected side value
-    //                     println!("Unexpected side: {}", side);
-    //                 }
-    //             }
-    //         }
-    //         Perpetual => {
-    //             let side = market_event.kind.side;
-    //             match side.as_str() {
-    //                 "Buy" => {
-    //                     let fees_percent = self.config.read().await.current_commission_rate.perpetual_open;
-    //                     self.orders.read().await.match_bids(&market_event.kind, fees_percent);
-    //                 }
-    //                 "Sell" => {
-    //                     let fees_percent = self.config.read().await.current_commission_rate.perpetual_close;
-    //                     self.orders.read().await.match_asks(&market_event.kind, fees_percent);
-    //                 }
-    //                 _ => {
-    //                     // Handle unexpected side value
-    //                     println!("Unexpected side: {}", side);
-    //                 }
-    //             }
-    //
-    //         }
-    //         _ => {
-    //             // Handle unexpected InstrumentKind
-    //             println!("Unexpected InstrumentKind: {:?}", market_event.kind);
-    //         }
-    //     }
-    // }
-    // let fees_percent = self.config.read().await.current_commission_rate.spot_maker;
-    //
-    // // Access the ClientOrders relating to the Instrument of the PublicTrade
-    // let orders = match self.orders.read().await.orders_mut(&market_event.instrument) {
-    //     | Ok(orders) => orders,
-    //     | Err(error) => {
-    //         warn!(
-    //             ?error, %market_event.instrument, ?market_event.kind, "cannot match orders with unrecognised Instrument"
-    //         );
-    //         return;
-    //     }
-    // };
-    //
-    // // Match client Order<Open>s to incoming PublicTrade if the liquidity intersects
-    // let trades = match orders.has_matching_order(&market_event.kind) {
-    //     | Some(Side::Buy) => orders.match_bids(&market_event.kind, fees_percent),
-    //     | Some(Side::Sell) => orders.match_asks(&market_event.kind, fees_percent),
-    //     | None => return,
-    // };
-    //
-    // // Apply Balance updates for each client Trade and send AccountEvents to client
-    // for trade in trades {
-    //     // Update Balances
-    //     let balances_event = self.balances.update_from_trade(&trade);
-    //
-    //     self.account_event_tx
-    //         .send(balances_event)
-    //         .expect("[UniLink_Execution] : Client is offline - failed to send AccountEvent::Balances");
-    //
-    //     self.account_event_tx
-    //         .send(AccountEvent { exchange_timestamp: self.exchange_timestamp,
-    //                              exchange: ExchangeVariant::SandBox,
-    //                              kind: AccountEventKind::Trade(trade) })
-    //         .expect("[UniLink_Execution] : Client is offline - failed to send AccountEvent::Trade");
-    // }
-
-    // NOTE a method that generates trade from matched order is missing for the time being.
-
-    pub async fn open_requests_into_pendings(&mut self, order_requests: Vec<Order<RequestOpen>>, response_tx: Sender<Vec<Result<Order<Pending>, ExecutionError>>>)
-    {
-        // 创建一个用于存储 Pending 订单的临时向量
-        let mut open_pending = Vec::new();
-
-        {
-            // 获取写锁并处理每个请求，将其标记为 pending
-            let mut orders = self.orders.write().await;
-            for request in &order_requests {
-                // 假设 process_request_as_pending 返回 Order<Pending>
-                // 将每个 Order<Pending> 包装在 Ok 中
-                let pending_order = orders.process_request_as_pending(request.clone()).await;
-                open_pending.push(Ok(pending_order));
-            } // NOTE 在这个大括号内结束时，orders 的写锁会被释放，但 open_pending 仍然有效
-        }
-
-        // 这里的 open_pending 仍然是上面声明的那个向量，并未被 drop
-        if response_tx.send(open_pending).is_err() {
-            eprintln!("[UniLinkExecution] : Failed to send RequestOpen response");
-        }
-    }
-
-=======
     /// [PART 2]
     /// `try_open_order_atomic` 尝试以原子操作方式打开一个订单，确保在验证和更新账户余额后安全地打开订单。
     /// `open_requests_into_pendings` 处理一组订单请求，将其转换为挂起订单，并在成功后更新状态。
     /// `calculate_required_available_balance` 计算打开订单所需的可用余额，用于验证账户中是否有足够的资金执行订单。
->>>>>>> 3ba47290
     // NOTE 注意size的单位
     pub async fn calculate_required_available_balance<'a>(&'a self, order: &'a Order<Pending>, current_price: f64) -> (&Token, f64)
     {
