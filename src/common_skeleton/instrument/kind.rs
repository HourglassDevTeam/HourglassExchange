use std::fmt::{Display, Formatter};

use serde::{Deserialize, Serialize};

#[derive(Clone, Eq, PartialEq, Ord, PartialOrd, Hash, Debug, Deserialize, Serialize)]
#[serde(rename_all = "snake_case")]
<<<<<<< HEAD
pub enum InstrumentKind {
    Spot, // [NOTE] 注意：Spot 指的是即期合约，此处现在缺乏合约细节字段，不适合MarketID的唯一识别。
=======
pub enum InstrumentKind
{
    Spot,
>>>>>>> dc0903a5
    #[serde(alias = "Swap", alias = "SWAP", alias = "PERPETUAL")]
    Perpetual,
    Future,
    Option,
    Margin,
}

impl Default for InstrumentKind {
    fn default() -> Self {
        Self::Spot
    }
}

impl Display for InstrumentKind {
    fn fmt(&self, f: &mut Formatter<'_>) -> std::fmt::Result {
        match self {
            | InstrumentKind::Spot => write!(f, "spot"),
            | InstrumentKind::Future => {
                write!(f, "future")
            }
            | InstrumentKind::Perpetual => write!(f, "perpetual"),
            | InstrumentKind::Option => {
                write!(f, "option")
            }
            | InstrumentKind::Margin => {
                write!(f, "margin")
            }
        }
    }
}<|MERGE_RESOLUTION|>--- conflicted
+++ resolved
@@ -4,29 +4,29 @@
 
 #[derive(Clone, Eq, PartialEq, Ord, PartialOrd, Hash, Debug, Deserialize, Serialize)]
 #[serde(rename_all = "snake_case")]
-<<<<<<< HEAD
-pub enum InstrumentKind {
-    Spot, // [NOTE] 注意：Spot 指的是即期合约，此处现在缺乏合约细节字段，不适合MarketID的唯一识别。
-=======
 pub enum InstrumentKind
 {
     Spot,
->>>>>>> dc0903a5
     #[serde(alias = "Swap", alias = "SWAP", alias = "PERPETUAL")]
     Perpetual,
     Future,
     Option,
     Margin,
+
 }
 
-impl Default for InstrumentKind {
-    fn default() -> Self {
+impl Default for InstrumentKind
+{
+    fn default() -> Self
+    {
         Self::Spot
     }
 }
 
-impl Display for InstrumentKind {
-    fn fmt(&self, f: &mut Formatter<'_>) -> std::fmt::Result {
+impl Display for InstrumentKind
+{
+    fn fmt(&self, f: &mut Formatter<'_>) -> std::fmt::Result
+    {
         match self {
             | InstrumentKind::Spot => write!(f, "spot"),
             | InstrumentKind::Future => {
